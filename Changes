0.001-0.007: More or less the attainment of Kwalitee
<<<<<<< HEAD
0.008 - POD fixes
=======
0.008 - Allow platform to be passed as ID or name in reportTCResult
>>>>>>> 58a7c8e5
<|MERGE_RESOLUTION|>--- conflicted
+++ resolved
@@ -1,6 +1,2 @@
 0.001-0.007: More or less the attainment of Kwalitee
-<<<<<<< HEAD
-0.008 - POD fixes
-=======
-0.008 - Allow platform to be passed as ID or name in reportTCResult
->>>>>>> 58a7c8e5
+0.008 - Allow platform to be passed as ID or name in reportTCResult